# Tendies: TensorFlow Distributed Image Serving
A lightweight, RESTful remote inference library for decoupling deep learning development and application.
Includes CycleGAN and the TensorFlow Object Detection Faster R-CNN as usage examples.

## Motivation
A major challenge in combining deep learning and software engineering as we move towards [Software 2.0](https://medium.com/@karpathy/software-2-0-a64152b37c35) is that deep learning _development_ and _application_ are tightly coupled. This restricts deployment of models in several ways, for example:

<<<<<<< HEAD
1. A model developed using Google Cloud Platform (GCP) or Amazon Web Services (AWS) cannot be deployed on a classified network, or trained using classified data.
2. A model with a deep, complex architecture cannot be utilized for local inference on low-power Internet of Things (IoT) devices.
3. A model with atypical input/output requirements, such as the TensorFlow Object Detection API, cannot be easily integrated with larger, pre-existing software systems.

Tendies solves this problem by acting as a decoupling between these two domains. In the given scenarios:

1. Tendies provides an encapsulated TensorFlow-Serving environment that does not require the Cloud for remote inference.
2. Tendies decouples the IoT client and the GPU backend, so inference can be run on a powerful machine, then transmitted to the device.
3. Tendies enforces input/output standardization through a RESTful API, encapsulating the model server into an easily-integrable black box architecture.

In a sentence, Tendies allows _any_ image-based deep learning model to be embedded in _any_ application.
=======
* A model developed using Google Cloud Platform (GCP) or Amazon Web Services (AWS) cannot be deployed on a classified network, or trained using classified data.
* A model with a deep, complex architecture cannot be utilized for local inference on low-power Internet of Things (IoT) devices.
* A model with atypical input/output requirements, such as the TensorFlow Object Detection API, cannot be easily integrated with larger, pre-existing software systems.

Tendies solves this problem by acting as a decoupling between these two domains. In the given scenarios:

* Tendies provides an encapsulated TensorFlow-Serving environment that does not require the Cloud for remote inference.
* Tendies decouples the IoT client and the GPU backend, so inference can be run on a powerful machine, then transmitted to the device.
* Tendies enforces input/output standardization through a RESTful API, encapsulating the model server into an easily-integrable black box architecture.

In a sentence, Tendies allows _any_ deep learning model to be embedded in _any_ application.
>>>>>>> d8d5881f

## Basic usage steps for a custom localhost server:
1. Clone the repository to your machine.
2. Follow the instructions in full_functionality/tendies-extension-tutorial.ipynb to export your model.
3. Build your server with `python ServerBuilder.py --checkpoint_dir $(path) --image_size $(size)`
4. Run the server from bash with `tensorflow_model_server --rest_api_port=8501 --model_name=saved_model --model_base_path=$(path)`
   * You may have to `pip install tensorflow-serving-api-python3`
5. Select or write a client, then do inference on a directory of images with `python client.py --input_dir $(path)`

#### Please see minimum_working_example/tendies-basic-tutorial.ipynb for a short walkthrough of how this library works.
#### Please also view full_functionality/tendies-extension-tutorial.ipynb for instructions on configuring Tendies with your specific use case.<|MERGE_RESOLUTION|>--- conflicted
+++ resolved
@@ -5,19 +5,6 @@
 ## Motivation
 A major challenge in combining deep learning and software engineering as we move towards [Software 2.0](https://medium.com/@karpathy/software-2-0-a64152b37c35) is that deep learning _development_ and _application_ are tightly coupled. This restricts deployment of models in several ways, for example:
 
-<<<<<<< HEAD
-1. A model developed using Google Cloud Platform (GCP) or Amazon Web Services (AWS) cannot be deployed on a classified network, or trained using classified data.
-2. A model with a deep, complex architecture cannot be utilized for local inference on low-power Internet of Things (IoT) devices.
-3. A model with atypical input/output requirements, such as the TensorFlow Object Detection API, cannot be easily integrated with larger, pre-existing software systems.
-
-Tendies solves this problem by acting as a decoupling between these two domains. In the given scenarios:
-
-1. Tendies provides an encapsulated TensorFlow-Serving environment that does not require the Cloud for remote inference.
-2. Tendies decouples the IoT client and the GPU backend, so inference can be run on a powerful machine, then transmitted to the device.
-3. Tendies enforces input/output standardization through a RESTful API, encapsulating the model server into an easily-integrable black box architecture.
-
-In a sentence, Tendies allows _any_ image-based deep learning model to be embedded in _any_ application.
-=======
 * A model developed using Google Cloud Platform (GCP) or Amazon Web Services (AWS) cannot be deployed on a classified network, or trained using classified data.
 * A model with a deep, complex architecture cannot be utilized for local inference on low-power Internet of Things (IoT) devices.
 * A model with atypical input/output requirements, such as the TensorFlow Object Detection API, cannot be easily integrated with larger, pre-existing software systems.
@@ -29,7 +16,6 @@
 * Tendies enforces input/output standardization through a RESTful API, encapsulating the model server into an easily-integrable black box architecture.
 
 In a sentence, Tendies allows _any_ deep learning model to be embedded in _any_ application.
->>>>>>> d8d5881f
 
 ## Basic usage steps for a custom localhost server:
 1. Clone the repository to your machine.
