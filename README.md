# Tendies: TensorFlow Distributed Image Serving
A lightweight, RESTful remote inference library for decoupling deep learning development and application.
Includes CycleGAN and the TensorFlow Object Detection Faster R-CNN as usage examples.

## Motivation
A major challenge in combining deep learning and software engineering as we move towards [Software 2.0](https://medium.com/@karpathy/software-2-0-a64152b37c35) is that deep learning _development_ and _application_ are tightly coupled. This restricts deployment of models in several ways, for example:
<<<<<<< HEAD

* A model developed using Google Cloud Platform (GCP) or Amazon Web Services (AWS) cannot be deployed on a classified network, or trained using classified data.
* A model with a deep, complex architecture cannot be utilized for local inference on low-power Internet of Things (IoT) devices.
* A model with atypical input/output requirements, such as the TensorFlow Object Detection API, cannot be easily integrated with larger, pre-existing software systems.

Tendies solves this problem by acting as a decoupling between these two domains. In the given scenarios:

* Tendies provides an encapsulated TensorFlow-Serving environment that does not require the Cloud for remote inference.
* Tendies decouples the IoT client and the GPU backend, so inference can be run on a powerful machine, then transmitted to the device.
* Tendies enforces input/output standardization through a RESTful API, encapsulating the model server into an easily-integrable black box architecture.

=======
* A model developed using Google Cloud Platform (GCP) or Amazon Web Services (AWS) cannot be deployed on a classified network, or trained using classified data.
* A model with a deep, complex architecture cannot be utilized for local inference on low-power Internet of Things (IoT) devices.
* A model with atypical input/output requirements, such as the TensorFlow Object Detection API, cannot be easily integrated with larger, pre-existing software systems.
Tendies solves this problem by acting as a decoupling between these two domains. In the given scenarios:
* Tendies provides an encapsulated TensorFlow-Serving environment that does not require the Cloud for remote inference.
* Tendies decouples the IoT client and the GPU backend, so inference can be run on a powerful machine, then transmitted to the device.
* Tendies enforces input/output standardization through a RESTful API, encapsulating the model server into an easily-integrable black box architecture.
>>>>>>> cecbb09b
In a sentence, Tendies allows _any_ deep learning model to be embedded in _any_ application.

## Basic usage steps for a custom localhost server:
1. Clone the repository to your machine.
2. Follow the instructions in full_functionality/tendies-extension-tutorial.ipynb to export your model.
3. Build your server with `python ServerBuilder.py --checkpoint_dir $(path) --image_size $(size)`
4. Run the server from bash with `tensorflow_model_server --rest_api_port=8501 --model_name=saved_model --model_base_path=$(path)`
  * You may have to `pip install tensorflow-serving-api-python3`
5. Select or write a client, then do inference on a directory of images with `python client.py --input_dir $(path)`

#### Please see minimum_working_example/tendies-basic-tutorial.ipynb for a short walkthrough of how this library works.
#### Please also view full_functionality/tendies-extension-tutorial.ipynb for instructions on configuring Tendies with your specific use case.<|MERGE_RESOLUTION|>--- conflicted
+++ resolved
@@ -4,19 +4,6 @@
 
 ## Motivation
 A major challenge in combining deep learning and software engineering as we move towards [Software 2.0](https://medium.com/@karpathy/software-2-0-a64152b37c35) is that deep learning _development_ and _application_ are tightly coupled. This restricts deployment of models in several ways, for example:
-<<<<<<< HEAD
-
-* A model developed using Google Cloud Platform (GCP) or Amazon Web Services (AWS) cannot be deployed on a classified network, or trained using classified data.
-* A model with a deep, complex architecture cannot be utilized for local inference on low-power Internet of Things (IoT) devices.
-* A model with atypical input/output requirements, such as the TensorFlow Object Detection API, cannot be easily integrated with larger, pre-existing software systems.
-
-Tendies solves this problem by acting as a decoupling between these two domains. In the given scenarios:
-
-* Tendies provides an encapsulated TensorFlow-Serving environment that does not require the Cloud for remote inference.
-* Tendies decouples the IoT client and the GPU backend, so inference can be run on a powerful machine, then transmitted to the device.
-* Tendies enforces input/output standardization through a RESTful API, encapsulating the model server into an easily-integrable black box architecture.
-
-=======
 * A model developed using Google Cloud Platform (GCP) or Amazon Web Services (AWS) cannot be deployed on a classified network, or trained using classified data.
 * A model with a deep, complex architecture cannot be utilized for local inference on low-power Internet of Things (IoT) devices.
 * A model with atypical input/output requirements, such as the TensorFlow Object Detection API, cannot be easily integrated with larger, pre-existing software systems.
@@ -24,7 +11,6 @@
 * Tendies provides an encapsulated TensorFlow-Serving environment that does not require the Cloud for remote inference.
 * Tendies decouples the IoT client and the GPU backend, so inference can be run on a powerful machine, then transmitted to the device.
 * Tendies enforces input/output standardization through a RESTful API, encapsulating the model server into an easily-integrable black box architecture.
->>>>>>> cecbb09b
 In a sentence, Tendies allows _any_ deep learning model to be embedded in _any_ application.
 
 ## Basic usage steps for a custom localhost server:
